
import os
import pprint
import struct
import zlib

from io import BytesIO

class Blob:
    MAGIC = 0x5001
    COMPRESSED_MAGIC = 0x4301

    def __init__(self):
        self.children = {}
        self.padding = 0

    def parse(self, stream):
        mode, = struct.unpack("<H", stream.read(2))
        if mode == Blob.MAGIC:
            length = struct.unpack("<l", stream.read(4))[0] - 10
            self.padding, = struct.unpack("<L", stream.read(4))

            end = stream.tell() + length
            while stream.tell() < end:
                node = BlobNode()
                node.parse(stream)
                self.children[node.key] = node

            stream.seek(self.padding, os.SEEK_CUR)

        elif mode == Blob.COMPRESSED_MAGIC:
            # If we are compressed, decompress and reparse.
            compressed_len, decompressed_len = struct.unpack("<l4xl6x", stream.read(18))

            # Read n bytes.
            compressed_bytes = stream.read(compressed_len)
            decompressed_bytes = zlib.decompress(compressed_bytes)

            self.parse(BytesIO(decompressed_bytes))

    def serialize(self, compress=True):
        mode = Blob.COMPRESSED_MAGIC if compress else Blob.MAGIC
        data = BytesIO()

        for node in self.children.values():
            data.write(node.serialize())

        if compress:
            data = zlib.compress(data.getvalue())
        else:
            data = data.getvalue()

        return struct.pack("<H", mode) + data + ("\0" * self.padding)

    def __len__(self):
        return len(self.children)

    def __iter__(self):
<<<<<<< HEAD
        return self.children.values()
=======
        return iter(self.children.values())
>>>>>>> 6903008c

    def __getitem__(self, key):
        if isinstance(key, int):
            key = struct.pack("<L", key)
        return self.children[key]

class BlobNode:
    def __init__(self):
        self.key = None
        self.data = None
        self.child = None

    def parse(self, stream):
        # These are defined internally.
        key_size, data_size = struct.unpack("<HL", stream.read(6))
        self.key = stream.read(key_size)
        self.data = stream.read(data_size)
        if data_size < 2:
            return

        magic, = struct.unpack("<H", self.data[:2])
        if magic in (Blob.MAGIC, Blob.COMPRESSED_MAGIC):
            self.child = Blob()
            self.child.parse(BytesIO(self.data))

    def serialize(self):
        if self.child is not None:
            data = self.child.serialize(False)
        else:
            data = self.data
        return struct.pack("<HL", len(self.key), len(data)) + self.key + data

    def __len__(self):
        if self.child is not None:
            return len(self.child)
        return len(self.data)

    def __getitem__(self, idx):
        if self.child is not None:
            return self.child[idx]
        raise IndexError(idx)

    def __getattr__(self, value):
        if self.child is not None:
            return getattr(self.child, value)
        raise AttributeError(value)

    def __iter__(self):
        if self.child is not None:
            return iter(self.child)
        return iter(self.data)<|MERGE_RESOLUTION|>--- conflicted
+++ resolved
@@ -56,11 +56,7 @@
         return len(self.children)
 
     def __iter__(self):
-<<<<<<< HEAD
-        return self.children.values()
-=======
         return iter(self.children.values())
->>>>>>> 6903008c
 
     def __getitem__(self, key):
         if isinstance(key, int):


import os

class DirectoryFile:
    def __init__(self, folder, name="", package=None):
        self.folder = folder
        self.name = name
        self.package = package

    def size(self):
        return self.package._size(self)

    def open(self, mode="rb"):
        return self.package._open_file(self, mode)

    def extract(self, where, keep_folder_structure=True):
        return self.package._extract_file(self, where, keep_folder_structure)

    def is_file(self):
        # Yep. We are a file. Peek at the class name if you need to.
        return True

    def is_folder(self):
        return False

    def path(self):
        # Recursively find our path from the bottom up.
        return self.package._join_path(self.folder.path(), self.name)

    def sys_path(self):
        return os.path.join(self.folder.sys_path(), self.name)

class DirectoryFolder:
    def __init__(self, parent, name="", package=None):
        self.owner = parent
        self.name = name
        self.package = package
        self.items = {}

    def __getitem__(self, name):
        return self.items[name]

    def __iter__(self):
<<<<<<< HEAD
        return self.items.values()
=======
        return iter(self.items.values())
>>>>>>> 6903008c

    def __len__(self):
        return len(self.items)

    def size(self):
        return sum(i.size() for i in self.items)

    def extract(self, where, recursive=False, keep_folder_structure=True, filter=None):
        return self.package._extract_folder(self, where, recursive, keep_folder_structure, filter)

    def is_file(self):
        return False

    def is_folder(self):
        return True

    def path(self):
        # Recursively find our path from the bottom up.
        try:
            return self.package._join_path(self.owner.path(), self.name)
        except AttributeError:
            return self.name

    def sys_path(self):
        # Recursively find our path from the bottom up.
        try:
            return os.path.join(self.owner.sys_path(), self.name)
        except AttributeError:
            return self.name

    def all_files(self):
        # Simple recursive function to get all files in this folder and its subfolders.
        files = []
        for entry in self:

            if entry.is_file():
                files.append(entry)

            elif entry.is_folder():
                files += entry.all_files()

        return files

class FilesystemPackage:

    def parse(self, dirname):
        rootpath = os.path.abspath(dirname)
        gen = os.walk(rootpath)
        self.root = DirectoryFolder(self)
        self.root.package = self
        self.root.name = rootpath
        fs_map = {rootpath: self.root}

        for path, dirs, files in gen:
            parent_path, name = os.path.split(path)
            parent = fs_map[parent_path]

            folder = DirectoryFolder(parent, name, self)

            parent.items[name] = folder
            fs_map[path] = folder

            for filename in files:
                folder.items[filename] = DirectoryFile(folder, filename, self)

    def _join_path(self, *args):
        return os.path.join(*args)

    def _size(self, entry):
        return os.path.getsize(entry.sys_path())

    def _open_file(self, entry, mode):
        return open(entry.sys_path(), mode)

    def _extract_file(self, *a, **b):
        # Not used.
        pass

    def _extract_folder(self, *a, **b):
        # Not used.
        pass<|MERGE_RESOLUTION|>--- conflicted
+++ resolved
@@ -41,11 +41,7 @@
         return self.items[name]
 
     def __iter__(self):
-<<<<<<< HEAD
-        return self.items.values()
-=======
         return iter(self.items.values())
->>>>>>> 6903008c
 
     def __len__(self):
         return len(self.items)
